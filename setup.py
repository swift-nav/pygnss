from setuptools import setup, find_packages

setup(
    name="swiftnav-gnss",
    description="GNSS Utilities",
    author="Swift Navigation",
    author_email="dev@swiftnav.com",
    url="https://github.com/swift-nav/pygnss",
    packages=find_packages(),
    package_data={
        "gnss": ["py.typed"],
    },
    use_scm_version=True,
    setup_requires=["setuptools_scm"],
    install_requires=["numpy>=1.21", "pandas>=1.0"],
    extras_require={
        "test": [
            "pytest",
            "hypothesis",
            "mypy",
            "pandas-stubs",
<<<<<<< HEAD
=======
            "black",
>>>>>>> 1175e1e1
        ],
    },
    license="mit",
    classifiers=[
        "License :: OSI Approved :: MIT License",
        "Programming Language :: Python",
        "Programming Language :: Python :: 3",
        "Programming Language :: Python :: 3.7",
    ],
)<|MERGE_RESOLUTION|>--- conflicted
+++ resolved
@@ -19,10 +19,7 @@
             "hypothesis",
             "mypy",
             "pandas-stubs",
-<<<<<<< HEAD
-=======
             "black",
->>>>>>> 1175e1e1
         ],
     },
     license="mit",
